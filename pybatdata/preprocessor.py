--- conflicted
+++ resolved
@@ -13,10 +13,7 @@
         self.record = self.read_record()
         self.column_headings = ['Date', 
                                 'Time', 
-<<<<<<< HEAD
-=======
                                 'Step Time (s)',
->>>>>>> 64b39546
                                 'Cycle', 
                                 'Step', 
                                 'Current (A)',  
@@ -24,17 +21,6 @@
                                 'Capacity (Ah)', 
                                 'Discharge Capacity (Ah)', 
                                 'Charge Capacity (Ah)',]
-<<<<<<< HEAD
-        self.data_verified = False
-        self.update_parquets = False
-        for i in range(len(self.record)):
-            print(f"Processing record {i+1} of {len(self.record)}:")
-            test_details = self.write_metadata(i)
-            self.write_parquet(test_details)
-            
-    def data_path(self, cell_name):
-        return os.path.join(self.folderpath, f"{cell_name}", f'{self.test_name}.parquet')
-=======
 
         self.test_dict = [None]*len(self.record)
         readme_path = os.path.join(self.folderpath, self.test_name, 'README.txt')
@@ -53,7 +39,6 @@
             self.test_dict[record_entry]['Data'] = self.read_parquet(output_path)
         print("Preprocessor complete.")
         return self.test_dict
->>>>>>> 64b39546
     
     @staticmethod
     def input_name(test_dict_entry, filename, filename_inputs):
@@ -74,40 +59,10 @@
             test_data = self.cycler.load_file(filepath)
             test_data.to_parquet(output_path, engine='pyarrow')
             print(f"\tparquet written in {time.time()-t1:.2f} seconds.")
-<<<<<<< HEAD
-
-class Neware: 
-    @classmethod
-    def import_csv(cls,filepath):
-        df = pd.read_csv(filepath)
-        column_dict = {'Date': 'Date', 
-                       'Time': 'Time', 
-                       'Cycle Index': 'Cycle', 
-                       'Step Index': 'Step', 
-                       'Current(A)': 'Current (A)', 
-                       'Voltage(V)': 'Voltage (V)', 
-                       'Capacity(Ah)': 'Capacity (Ah)', 
-                       'DChg. Cap.(Ah)': 'Discharge Capacity (Ah)', 
-                       'Chg. Cap.(Ah)': 'Charge Capacity (Ah)',}
-        df = cls.convert_units(df)
-        df = df[list(column_dict.keys())].rename(columns=column_dict)
-        dQ_charge = np.diff(df['Charge Capacity (Ah)'])
-        dQ_discharge = np.diff(df['Discharge Capacity (Ah)'])
-        dQ_charge[dQ_charge < 0] = 0
-        dQ_discharge[dQ_discharge < 0] = 0
-        dQ_charge = np.append(dQ_charge, 0)
-        dQ_discharge = np.append(dQ_discharge, 0)
-        df['Capacity (Ah)'] = np.cumsum(dQ_charge - dQ_discharge)
-        df['Capacity (Ah)'] = df['Capacity (Ah)'] + df['Charge Capacity (Ah)'].max()
-        df['Date'] = pd.to_datetime(df['Date'])
-        df['Time'] = pd.to_timedelta(df['Date']).dt.total_seconds()
-        return df
-=======
             
     def read_parquet(self, data_path):
         data = pl.scan_parquet(data_path)
         return Procedure(data, self.titles, self.cycles, self.steps, self.step_names)
->>>>>>> 64b39546
     
     @staticmethod
     def process_readme(readme_path):
